###########################################################################################
# Training script
# Authors: Ilyes Batatia, Gregor Simm, David Kovacs
# This program is distributed under the MIT License (see MIT.md)
###########################################################################################

import dataclasses
import logging
import time
from typing import Any, Dict, Optional, Tuple

import numpy as np
import torch
from torch.optim.swa_utils import SWALR, AveragedModel
from torch.utils.data import DataLoader
from torch_ema import ExponentialMovingAverage

from . import torch_geometric
from .checkpoint import CheckpointHandler, CheckpointState
from .torch_tools import tensor_dict_to_device, to_numpy
from .utils import (
    MetricsLogger,
    compute_mae,
    compute_q95,
    compute_rel_mae,
    compute_rel_rmse,
    compute_rmse,
)


@dataclasses.dataclass
class SWAContainer:
    model: AveragedModel
    scheduler: SWALR
    start: int
    loss_fn: torch.nn.Module


def train(
    model: torch.nn.Module,
    loss_fn: torch.nn.Module,
    train_loader: DataLoader,
    valid_loader: DataLoader,
    optimizer: torch.optim.Optimizer,
    lr_scheduler: torch.optim.lr_scheduler.ExponentialLR,
    start_epoch: int,
    max_num_epochs: int,
    patience: int,
    checkpoint_handler: CheckpointHandler,
    logger: MetricsLogger,
    eval_interval: int,
    output_args: Dict[str, bool],
    device: torch.device,
    log_errors: str,
    rank: int,
    global_rank: int,
    swa: Optional[SWAContainer] = None,
    ema: Optional[ExponentialMovingAverage] = None,
    max_grad_norm: Optional[float] = 10.0,
):
    lowest_loss = np.inf
    valid_loss = np.inf
    patience_counter = 0
    swa_start = True
    keep_last = False

    if max_grad_norm is not None:
        logging.info(f"Using gradient clipping with tolerance={max_grad_norm:.3f}")

    logging.info("Started training")
<<<<<<< HEAD
    epoch = start_epoch
    while epoch < max_num_epochs:
        # LR scheduler and SWA update
        if swa is None or epoch < swa.start:
            if epoch > start_epoch:
                lr_scheduler.step(
                    valid_loss
                )  # Can break if exponential LR, TODO fix that!
        else:
            if swa_start:
                logging.info("Changing loss based on SWA")
                lowest_loss = np.inf
                swa_start = False
                keep_last = True
            loss_fn = swa.loss_fn
            swa.model.update_parameters(model)
            if epoch > start_epoch:
                swa.scheduler.step()
=======
    for epoch in range(start_epoch, max_num_epochs):

        # Required for shuffling data in DistributedDataParallel
        sampler = train_loader.sampler
        sampler.set_epoch(epoch)
>>>>>>> 949efcba

        # Train
        for batch in train_loader:
            _, opt_metrics = take_step(
                model=model,
                loss_fn=loss_fn,
                batch=batch,
                optimizer=optimizer,
                ema=ema,
                output_args=output_args,
                max_grad_norm=max_grad_norm,
                device=device,
            )
            opt_metrics["mode"] = "opt"
            opt_metrics["epoch"] = epoch
            logger.log(opt_metrics)

        # Validate
        if epoch % eval_interval == 0:
            if ema is not None:
                with ema.average_parameters():
                    valid_loss, eval_metrics = evaluate(
                        model=model,
                        loss_fn=loss_fn,
                        data_loader=valid_loader,
                        output_args=output_args,
                        device=device,
                    )
            else:
                valid_loss, eval_metrics = evaluate(
                    model=model,
                    loss_fn=loss_fn,
                    data_loader=valid_loader,
                    output_args=output_args,
                    device=device,
                )
            eval_metrics["mode"] = "eval"
            eval_metrics["epoch"] = epoch
            logger.log(eval_metrics)
            lr = lr_scheduler.optimizer.param_groups[0]['lr']

            if log_errors == "PerAtomRMSE":
                error_e = eval_metrics["rmse_e_per_atom"] * 1e3
                error_f = eval_metrics["rmse_f"] * 1e3
                logging.info(
                        f"GPU {global_rank} | Epoch {epoch}: loss={valid_loss:.4f}, RMSE_E_per_atom={error_e:.1f} meV, RMSE_F={error_f:.1f} meV / A, lr={lr:.2e}"
                )
            elif (
                log_errors == "PerAtomRMSEstressvirials"
                and eval_metrics["rmse_stress_per_atom"] is not None
            ):
                error_e = eval_metrics["rmse_e_per_atom"] * 1e3
                error_f = eval_metrics["rmse_f"] * 1e3
                error_stress = eval_metrics["rmse_stress_per_atom"] * 1e3
                logging.info(
                    f"Epoch {epoch}: loss={valid_loss:.4f}, RMSE_E_per_atom={error_e:.1f} meV, RMSE_F={error_f:.1f} meV / A, RMSE_stress_per_atom={error_stress:.1f} meV / A^3"
                )
            elif (
                log_errors == "PerAtomRMSEstressvirials"
                and eval_metrics["rmse_virials_per_atom"] is not None
            ):
                error_e = eval_metrics["rmse_e_per_atom"] * 1e3
                error_f = eval_metrics["rmse_f"] * 1e3
                error_virials = eval_metrics["rmse_virials_per_atom"] * 1e3
                logging.info(
                    f"Epoch {epoch}: loss={valid_loss:.4f}, RMSE_E_per_atom={error_e:.1f} meV, RMSE_F={error_f:.1f} meV / A, RMSE_virials_per_atom={error_virials:.1f} meV"
                )
            elif log_errors == "TotalRMSE":
                error_e = eval_metrics["rmse_e"] * 1e3
                error_f = eval_metrics["rmse_f"] * 1e3
                logging.info(
                        f"GPU {global_rank} | Epoch {epoch}: loss={valid_loss:.4f}, RMSE_E={error_e:.1f} meV, RMSE_F={error_f:.1f} meV / A, lr={lr:.2e}"
                )
            elif log_errors == "PerAtomMAE":
                error_e = eval_metrics["mae_e_per_atom"] * 1e3
                error_f = eval_metrics["mae_f"] * 1e3
                logging.info(
                        f"GPU {global_rank} | Epoch {epoch}: loss={valid_loss:.4f}, MAE_E_per_atom={error_e:.1f} meV, MAE_F={error_f:.1f} meV / A, lr={lr:.2e}"
                )
            elif log_errors == "TotalMAE":
                error_e = eval_metrics["mae_e"] * 1e3
                error_f = eval_metrics["mae_f"] * 1e3
                logging.info(
                        f"GPU {global_rank} | Epoch {epoch}: loss={valid_loss:.4f}, MAE_E={error_e:.1f} meV, MAE_F={error_f:.1f} meV / A, lr={lr:.2e}"
                )
<<<<<<< HEAD
            elif log_errors == "DipoleRMSE":
                error_mu = eval_metrics["rmse_mu_per_atom"] * 1e3
                logging.info(
                    f"Epoch {epoch}: loss={valid_loss:.4f}, RMSE_MU_per_atom={error_mu:.2f} mDebye"
                )
            elif log_errors == "EnergyDipoleRMSE":
                error_e = eval_metrics["rmse_e_per_atom"] * 1e3
                error_f = eval_metrics["rmse_f"] * 1e3
                error_mu = eval_metrics["rmse_mu_per_atom"] * 1e3
                logging.info(
                    f"Epoch {epoch}: loss={valid_loss:.4f}, RMSE_E_per_atom={error_e:.1f} meV, RMSE_F={error_f:.1f} meV / A, RMSE_Mu_per_atom={error_mu:.2f} mDebye"
                )
=======

>>>>>>> 949efcba
            if valid_loss >= lowest_loss:
                patience_counter += 1
                if patience_counter >= patience and epoch < swa.start:
                    logging.info(
                        f"Stopping optimization after {patience_counter} epochs without improvement and starting swa"
                    )
                    epoch = swa.start
                elif patience_counter >= patience:
                    logging.info(
                        f"Stopping optimization after {patience_counter} epochs without improvement"
                    )
                    break
            else:
                lowest_loss = valid_loss
                patience_counter = 0
                if global_rank == 0:
                    # Save model.module isntead of model, as model is
                    # DistributedDataParallel
                    if ema is not None:
                        with ema.average_parameters():
                            checkpoint_handler.save(
                                state=CheckpointState(model.module, optimizer, lr_scheduler),
                                epochs=epoch,
                            )
                    else:
                        checkpoint_handler.save(
                            state=CheckpointState(model.module, optimizer, lr_scheduler),
                            epochs=epoch,
                            keep_last=keep_last,
                        )
<<<<<<< HEAD
                        keep_last = False
                else:
                    checkpoint_handler.save(
                        state=CheckpointState(model, optimizer, lr_scheduler),
                        epochs=epoch,
                        keep_last=keep_last,
                    )
                    keep_last = False
        epoch += 1
=======

        # LR scheduler and SWA update
        if swa is None or epoch < swa.start:
            if isinstance(lr_scheduler, torch.optim.lr_scheduler.ExponentialLR):
                lr_scheduler.step()
            else:
                lr_scheduler.step(valid_loss)  # Can break if exponential LR, TODO fix that!
        else:
            if swa_start:
                logging.info("Changing loss based on SWA")
                swa_start = False
                

                ##################################################################
                # BC: Experimental; set LR to a low value that will be annealed to the 
                # SWA LR so that when we change loss function there will be no jump in the 
                # losses
                optim = lr_scheduler.optimizer
                swa_optim = swa.scheduler.optimizer
                
                for g, swa_g in zip(optim.param_groups, swa_optim.param_groups):
                    logging.info(f'Setting lr to {swa_g["swa_lr"] / 100}')
                    g['lr'] =  swa_g['swa_lr'] / 100
                ###################################################################    
            loss_fn = swa.loss_fn
            # model.module or model gives same results
            swa.model.update_parameters(model)
            swa.scheduler.step()
>>>>>>> 949efcba

    logging.info("Training complete")


def take_step(
    model: torch.nn.Module,
    loss_fn: torch.nn.Module,
    batch: torch_geometric.batch.Batch,
    optimizer: torch.optim.Optimizer,
    ema: Optional[ExponentialMovingAverage],
    output_args: Dict[str, bool],
    max_grad_norm: Optional[float],
    device: torch.device,
) -> Tuple[float, Dict[str, Any]]:

    start_time = time.time()
    batch = batch.to(device)
<<<<<<< HEAD
    optimizer.zero_grad(set_to_none=True)
    batch_dict = batch.to_dict()
    output = model(
        batch_dict,
        training=True,
        compute_force=output_args["forces"],
        compute_virials=output_args["virials"],
        compute_stress=output_args["stress"],
    )
=======
    model = model.to(device)
    optimizer.zero_grad()
    output = model(batch, training=True)
>>>>>>> 949efcba
    loss = loss_fn(pred=output, ref=batch)
    loss.backward()
    if max_grad_norm is not None:
        torch.nn.utils.clip_grad_norm_(model.parameters(), max_norm=max_grad_norm)
    optimizer.step()

    if ema is not None:
        ema.update()

    loss_dict = {
        "loss": to_numpy(loss),
        "time": time.time() - start_time,
    }

    return loss, loss_dict


def evaluate(
    model: torch.nn.Module,
    loss_fn: torch.nn.Module,
    data_loader: DataLoader,
    output_args: Dict[str, bool],
    device: torch.device,
) -> Tuple[float, Dict[str, Any]]:
    total_loss = 0.0
    E_computed = False
    delta_es_list = []
    delta_es_per_atom_list = []
    delta_fs_list = []
    Fs_computed = False
    fs_list = []
    stress_computed = False
    delta_stress_list = []
    delta_stress_per_atom_list = []
    virials_computed = False
    delta_virials_list = []
    delta_virials_per_atom_list = []
    Mus_computed = False
    delta_mus_list = []
    delta_mus_per_atom_list = []
    mus_list = []
    batch = None  # for pylint

    start_time = time.time()
    for batch in data_loader:
        batch = batch.to(device)
<<<<<<< HEAD
        batch_dict = batch.to_dict()
        output = model(
            batch_dict,
            training=False,
            compute_force=output_args["forces"],
            compute_virials=output_args["virials"],
            compute_stress=output_args["stress"],
        )
=======
        model = model.to(device)
        output = model(batch, training=False)
>>>>>>> 949efcba
        batch = batch.cpu()
        output = tensor_dict_to_device(output, device=torch.device("cpu"))

        loss = loss_fn(pred=output, ref=batch)
        total_loss += to_numpy(loss).item()

        if output.get("energy") is not None and batch.energy is not None:
            E_computed = True
            delta_es_list.append(batch.energy - output["energy"])
            delta_es_per_atom_list.append(
                (batch.energy - output["energy"]) / (batch.ptr[1:] - batch.ptr[:-1])
            )
        if output.get("forces") is not None and batch.forces is not None:
            Fs_computed = True
            delta_fs_list.append(batch.forces - output["forces"])
            fs_list.append(batch.forces)
        if output.get("stress") is not None and batch.stress is not None:
            stress_computed = True
            delta_stress_list.append(batch.stress - output["stress"])
            delta_stress_per_atom_list.append(
                (batch.stress - output["stress"])
                / (batch.ptr[1:] - batch.ptr[:-1]).view(-1, 1, 1)
            )
        if output.get("virials") is not None and batch.virials is not None:
            virials_computed = True
            delta_virials_list.append(batch.virials - output["virials"])
            delta_virials_per_atom_list.append(
                (batch.virials - output["virials"])
                / (batch.ptr[1:] - batch.ptr[:-1]).view(-1, 1, 1)
            )
        if output.get("dipole") is not None and batch.dipole is not None:
            Mus_computed = True
            delta_mus_list.append(batch.dipole - output["dipole"])
            delta_mus_per_atom_list.append(
                (batch.dipole - output["dipole"])
                / (batch.ptr[1:] - batch.ptr[:-1]).unsqueeze(-1)
            )
            mus_list.append(batch.dipole)

    avg_loss = total_loss / len(data_loader)

    aux = {
        "loss": avg_loss,
    }

    if E_computed:
        delta_es = to_numpy(torch.cat(delta_es_list, dim=0))
        delta_es_per_atom = to_numpy(torch.cat(delta_es_per_atom_list, dim=0))
        aux["mae_e"] = compute_mae(delta_es)
        aux["mae_e_per_atom"] = compute_mae(delta_es_per_atom)
        aux["rmse_e"] = compute_rmse(delta_es)
        aux["rmse_e_per_atom"] = compute_rmse(delta_es_per_atom)
        aux["q95_e"] = compute_q95(delta_es)
    if Fs_computed:
        delta_fs = to_numpy(torch.cat(delta_fs_list, dim=0))
        fs = to_numpy(torch.cat(fs_list, dim=0))
        aux["mae_f"] = compute_mae(delta_fs)
        aux["rel_mae_f"] = compute_rel_mae(delta_fs, fs)
        aux["rmse_f"] = compute_rmse(delta_fs)
        aux["rel_rmse_f"] = compute_rel_rmse(delta_fs, fs)
        aux["q95_f"] = compute_q95(delta_fs)
    if stress_computed:
        delta_stress = to_numpy(torch.cat(delta_stress_list, dim=0))
        delta_stress_per_atom = to_numpy(torch.cat(delta_stress_per_atom_list, dim=0))
        aux["mae_stress"] = compute_mae(delta_stress)
        aux["rmse_stress"] = compute_rmse(delta_stress)
        aux["rmse_stress_per_atom"] = compute_rmse(delta_stress_per_atom)
        aux["q95_stress"] = compute_q95(delta_stress)
    if virials_computed:
        delta_virials = to_numpy(torch.cat(delta_virials_list, dim=0))
        delta_virials_per_atom = to_numpy(torch.cat(delta_virials_per_atom_list, dim=0))
        aux["mae_virials"] = compute_mae(delta_virials)
        aux["rmse_virials"] = compute_rmse(delta_virials)
        aux["rmse_virials_per_atom"] = compute_rmse(delta_virials_per_atom)
        aux["q95_virials"] = compute_q95(delta_virials)
    if Mus_computed:
        delta_mus = to_numpy(torch.cat(delta_mus_list, dim=0))
        delta_mus_per_atom = to_numpy(torch.cat(delta_mus_per_atom_list, dim=0))
        mus = to_numpy(torch.cat(mus_list, dim=0))
        aux["mae_mu"] = compute_mae(delta_mus)
        aux["mae_mu_per_atom"] = compute_mae(delta_mus_per_atom)
        aux["rel_mae_mu"] = compute_rel_mae(delta_mus, mus)
        aux["rmse_mu"] = compute_rmse(delta_mus)
        aux["rmse_mu_per_atom"] = compute_rmse(delta_mus_per_atom)
        aux["rel_rmse_mu"] = compute_rel_rmse(delta_mus, mus)
        aux["q95_mu"] = compute_q95(delta_mus)

    aux["time"] = time.time() - start_time

    return avg_loss, aux<|MERGE_RESOLUTION|>--- conflicted
+++ resolved
@@ -68,9 +68,12 @@
         logging.info(f"Using gradient clipping with tolerance={max_grad_norm:.3f}")
 
     logging.info("Started training")
-<<<<<<< HEAD
     epoch = start_epoch
     while epoch < max_num_epochs:
+        # Required for shuffling data in DistributedDataParallel
+        sampler = train_loader.sampler
+        sampler.set_epoch(epoch)
+
         # LR scheduler and SWA update
         if swa is None or epoch < swa.start:
             if epoch > start_epoch:
@@ -87,13 +90,6 @@
             swa.model.update_parameters(model)
             if epoch > start_epoch:
                 swa.scheduler.step()
-=======
-    for epoch in range(start_epoch, max_num_epochs):
-
-        # Required for shuffling data in DistributedDataParallel
-        sampler = train_loader.sampler
-        sampler.set_epoch(epoch)
->>>>>>> 949efcba
 
         # Train
         for batch in train_loader:
@@ -179,7 +175,6 @@
                 logging.info(
                         f"GPU {global_rank} | Epoch {epoch}: loss={valid_loss:.4f}, MAE_E={error_e:.1f} meV, MAE_F={error_f:.1f} meV / A, lr={lr:.2e}"
                 )
-<<<<<<< HEAD
             elif log_errors == "DipoleRMSE":
                 error_mu = eval_metrics["rmse_mu_per_atom"] * 1e3
                 logging.info(
@@ -192,9 +187,6 @@
                 logging.info(
                     f"Epoch {epoch}: loss={valid_loss:.4f}, RMSE_E_per_atom={error_e:.1f} meV, RMSE_F={error_f:.1f} meV / A, RMSE_Mu_per_atom={error_mu:.2f} mDebye"
                 )
-=======
-
->>>>>>> 949efcba
             if valid_loss >= lowest_loss:
                 patience_counter += 1
                 if patience_counter >= patience and epoch < swa.start:
@@ -225,17 +217,7 @@
                             epochs=epoch,
                             keep_last=keep_last,
                         )
-<<<<<<< HEAD
-                        keep_last = False
-                else:
-                    checkpoint_handler.save(
-                        state=CheckpointState(model, optimizer, lr_scheduler),
-                        epochs=epoch,
-                        keep_last=keep_last,
-                    )
-                    keep_last = False
         epoch += 1
-=======
 
         # LR scheduler and SWA update
         if swa is None or epoch < swa.start:
@@ -264,7 +246,6 @@
             # model.module or model gives same results
             swa.model.update_parameters(model)
             swa.scheduler.step()
->>>>>>> 949efcba
 
     logging.info("Training complete")
 
@@ -282,7 +263,7 @@
 
     start_time = time.time()
     batch = batch.to(device)
-<<<<<<< HEAD
+    model = model.to(device)
     optimizer.zero_grad(set_to_none=True)
     batch_dict = batch.to_dict()
     output = model(
@@ -292,11 +273,6 @@
         compute_virials=output_args["virials"],
         compute_stress=output_args["stress"],
     )
-=======
-    model = model.to(device)
-    optimizer.zero_grad()
-    output = model(batch, training=True)
->>>>>>> 949efcba
     loss = loss_fn(pred=output, ref=batch)
     loss.backward()
     if max_grad_norm is not None:
@@ -342,8 +318,8 @@
 
     start_time = time.time()
     for batch in data_loader:
+        model = model.to(device)
         batch = batch.to(device)
-<<<<<<< HEAD
         batch_dict = batch.to_dict()
         output = model(
             batch_dict,
@@ -352,10 +328,6 @@
             compute_virials=output_args["virials"],
             compute_stress=output_args["stress"],
         )
-=======
-        model = model.to(device)
-        output = model(batch, training=False)
->>>>>>> 949efcba
         batch = batch.cpu()
         output = tensor_dict_to_device(output, device=torch.device("cpu"))
 
