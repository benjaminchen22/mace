--- conflicted
+++ resolved
@@ -71,33 +71,44 @@
         logging.info(f"Using gradient clipping with tolerance={max_grad_norm:.3f}")
 
     logging.info("Started training")
-<<<<<<< HEAD
     epoch = start_epoch
     while epoch < max_num_epochs:
-        # LR scheduler and SWA update
-        if swa is None or epoch < swa.start:
-            if epoch > start_epoch:
-                lr_scheduler.step(
-                    valid_loss
-                )  # Can break if exponential LR, TODO fix that!
-        else:
-            if swa_start:
-                logging.info("Changing loss based on SWA")
-                lowest_loss = np.inf
-                swa_start = False
-                keep_last = True
-            loss_fn = swa.loss_fn
-            swa.model.update_parameters(model)
-            if epoch > start_epoch:
-                swa.scheduler.step()
-=======
-    for epoch in range(start_epoch, max_num_epochs):
 
         # Required for shuffling data in DistributedDataParallel
         sampler = train_loader.sampler
         if isinstance(sampler, torch.utils.data.distributed.DistributedSampler):
             sampler.set_epoch(epoch)
->>>>>>> 3a10f2c6
+
+        # LR scheduler and SWA update
+        if swa is None or epoch < swa.start:
+            if epoch > start_epoch:
+                if isinstance(lr_scheduler, torch.optim.lr_scheduler.ExponentialLR):
+                    lr_scheduler.step()
+                else:
+                    lr_scheduler.step(valid_loss)  # Can break if exponential LR, TODO fix that!
+        else:
+            if swa_start:
+                logging.info("Changing loss based on SWA")
+                ##################################################################
+                # BC: Experimental; set LR to a low value that will be annealed to the 
+                # SWA LR so that when we change loss function there will be no jump in the 
+                # losses
+                optim = lr_scheduler.optimizer
+                swa_optim = swa.scheduler.optimizer
+                
+                for g, swa_g in zip(optim.param_groups, swa_optim.param_groups):
+                    logging.info(f'Setting lr to {swa_g["swa_lr"] / 100}')
+                    g['lr'] =  swa_g['swa_lr'] / 100
+                ###################################################################    
+                lowest_loss = np.inf
+                swa_start = False
+                keep_last = True
+
+            loss_fn = swa.loss_fn
+            # model.module or model gives same results
+            swa.model.update_parameters(model)
+            if epoch > start_epoch:
+                swa.scheduler.step()
 
         # Train
         for batch in train_loader:
@@ -183,7 +194,6 @@
                 logging.info(
                         f"GPU {global_rank} | Epoch {epoch}: loss={valid_loss:.4f}, MAE_E={error_e:.1f} meV, MAE_F={error_f:.1f} meV / A, lr={lr:.2e}"
                 )
-<<<<<<< HEAD
             elif log_errors == "DipoleRMSE":
                 error_mu = eval_metrics["rmse_mu_per_atom"] * 1e3
                 logging.info(
@@ -204,9 +214,7 @@
                     "valid_rmse_f": eval_metrics["rmse_f"],
                 }
                 wandb.log(wandb_log_dict)
-=======
-
->>>>>>> 3a10f2c6
+
             if valid_loss >= lowest_loss:
                 patience_counter += 1
                 if patience_counter >= patience and epoch < swa.start:
@@ -235,49 +243,8 @@
                         checkpoint_handler.save(
                             state=CheckpointState(model.module, optimizer, lr_scheduler),
                             epochs=epoch,
-                            keep_last=keep_last,
-                        )
-<<<<<<< HEAD
-                        keep_last = False
-                else:
-                    checkpoint_handler.save(
-                        state=CheckpointState(model, optimizer, lr_scheduler),
-                        epochs=epoch,
-                        keep_last=keep_last,
-                    )
-                    keep_last = False
+                            keep_last=keep_last)
         epoch += 1
-=======
-
-        # LR scheduler and SWA update
-        if swa is None or epoch < swa.start:
-            if isinstance(lr_scheduler, torch.optim.lr_scheduler.ExponentialLR):
-                lr_scheduler.step()
-            else:
-                lr_scheduler.step(valid_loss)  # Can break if exponential LR, TODO fix that!
-        else:
-            if swa_start:
-                logging.info("Changing loss based on SWA")
-                swa_start = False
-                
-
-                ##################################################################
-                # BC: Experimental; set LR to a low value that will be annealed to the 
-                # SWA LR so that when we change loss function there will be no jump in the 
-                # losses
-                optim = lr_scheduler.optimizer
-                swa_optim = swa.scheduler.optimizer
-                
-                for g, swa_g in zip(optim.param_groups, swa_optim.param_groups):
-                    logging.info(f'Setting lr to {swa_g["swa_lr"] / 100}')
-                    g['lr'] =  swa_g['swa_lr'] / 100
-                ###################################################################    
-            loss_fn = swa.loss_fn
-            # model.module or model gives same results
-            swa.model.update_parameters(model)
-            swa.scheduler.step()
->>>>>>> 3a10f2c6
-
     logging.info("Training complete")
 
 
@@ -291,9 +258,10 @@
     max_grad_norm: Optional[float],
     device: torch.device,
 ) -> Tuple[float, Dict[str, Any]]:
+
     start_time = time.time()
     batch = batch.to(device)
-<<<<<<< HEAD
+    model = model.to(device)
     optimizer.zero_grad(set_to_none=True)
     batch_dict = batch.to_dict()
     output = model(
@@ -303,11 +271,6 @@
         compute_virials=output_args["virials"],
         compute_stress=output_args["stress"],
     )
-=======
-    model = model.to(device)
-    optimizer.zero_grad()
-    output = model(batch, training=True)
->>>>>>> 3a10f2c6
     loss = loss_fn(pred=output, ref=batch)
     loss.backward()
     if max_grad_norm is not None:
@@ -354,7 +317,7 @@
     start_time = time.time()
     for batch in data_loader:
         batch = batch.to(device)
-<<<<<<< HEAD
+        model = model.to(device)
         batch_dict = batch.to_dict()
         output = model(
             batch_dict,
@@ -363,10 +326,6 @@
             compute_virials=output_args["virials"],
             compute_stress=output_args["stress"],
         )
-=======
-        model = model.to(device)
-        output = model(batch, training=False)
->>>>>>> 3a10f2c6
         batch = batch.cpu()
         output = tensor_dict_to_device(output, device=torch.device("cpu"))
 
