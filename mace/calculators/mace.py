###########################################################################################
# The ASE Calculator for MACE (based on https://github.com/mir-group/nequip)
# Authors: Ilyes Batatia, David Kovacs
# This program is distributed under the MIT License (see MIT.md)
###########################################################################################


import torch
from ase.calculators.calculator import Calculator, all_changes
from ase.stress import full_3x3_to_voigt_6_stress

from mace import data
from mace.tools import torch_geometric, torch_tools, utils


class MACECalculator(Calculator):
    """MACE ASE Calculator"""

    implemented_properties = ["energy", "free_energy", "forces", "stress"]

    def __init__(
        self,
        model_path: str,
        device: str,
        energy_units_to_eV: float = 1.0,
        length_units_to_A: float = 1.0,
        default_dtype="float64",
        **kwargs
    ):
        Calculator.__init__(self, **kwargs)
        self.results = {}

<<<<<<< HEAD
        self.model = torch.load(f=model_path, map_location=device)
        self.r_max = float(self.model.r_max)
        self.device = torch_tools.init_device(device)
=======
        device = torch.device(device)
        self.model = torch.load(f=model_path, map_location=device).to(device=device)
        torch.cuda.empty_cache()

        self.r_max = self.model.r_max
        #self.device = torch_tools.init_device(device)
>>>>>>> 949efcba
        self.energy_units_to_eV = energy_units_to_eV
        self.length_units_to_A = length_units_to_A
        self.z_table = utils.AtomicNumberTable(
            [int(z) for z in self.model.atomic_numbers]
        )

        torch_tools.set_default_dtype(default_dtype)

    # pylint: disable=dangerous-default-value
    def calculate(self, atoms=None, properties=None, system_changes=all_changes):
        """
        Calculate properties.
        :param atoms: ase.Atoms object
        :param properties: [str], properties to be computed, used by ASE internally
        :param system_changes: [str], system changes since last calculation, used by ASE internally
        :return:
        """
        # call to base-class to set atoms attribute
        Calculator.calculate(self, atoms)

        # prepare data
        config = data.config_from_atoms(atoms)
        data_loader = torch_geometric.dataloader.DataLoader(
            dataset=[
                data.AtomicData.from_config(
                    config, z_table=self.z_table, cutoff=self.r_max
                )
            ],
            batch_size=1,
            shuffle=False,
            drop_last=False,
        )
        batch = next(iter(data_loader)).to(self.device)

        # predict + extract data
        out = self.model(batch.to_dict(), compute_stress=True)
        energy = out["energy"].detach().cpu().item()
        forces = out["forces"].detach().cpu().numpy()

        # store results
        E = energy * self.energy_units_to_eV
        self.results = {
            "energy": E,
            "free_energy": E,
            # force has units eng / len:
            "forces": forces * (self.energy_units_to_eV / self.length_units_to_A),
        }

        # even though compute_stress is True, stress can be none if pbc is False
        # not sure if correct ASE thing is to have no dict key, or dict key with value None
        if out["stress"] is not None:
            stress = out["stress"].detach().cpu().numpy()
            # stress has units eng / len^3:
            self.results["stress"] = (
                stress * (self.energy_units_to_eV / self.length_units_to_A**3)
            )[0]
            self.results["stress"] = full_3x3_to_voigt_6_stress(self.results["stress"])


class DipoleMACECalculator(Calculator):
    """MACE ASE Calculator for predicting dipoles"""

    implemented_properties = [
        "dipole",
    ]

    def __init__(
        self,
        model_path: str,
        device: str,
        length_units_to_A: float = 1.0,
        default_dtype="float64",
        charges_key="Qs",
        **kwargs
    ):
        """
        :param charges_key: str, Array field of atoms object where atomic charges are stored
        """
        Calculator.__init__(self, **kwargs)
        self.results = {}

        self.model = torch.load(f=model_path, map_location=device)
        self.r_max = self.model.r_max
        self.device = torch_tools.init_device(device)
        self.length_units_to_A = length_units_to_A
        self.z_table = utils.AtomicNumberTable(
            [int(z) for z in self.model.atomic_numbers]
        )
        self.charges_key = charges_key

        torch_tools.set_default_dtype(default_dtype)

    # pylint: disable=dangerous-default-value
    def calculate(self, atoms=None, properties=None, system_changes=all_changes):
        """
        Calculate properties.
        :param atoms: ase.Atoms object
        :param properties: [str], properties to be computed, used by ASE internally
        :param system_changes: [str], system changes since last calculation, used by ASE internally
        :return:
        """
        # call to base-class to set atoms attribute
        Calculator.calculate(self, atoms)

        # prepare data
        config = data.config_from_atoms(atoms, charges_key=self.charges_key)
        data_loader = torch_geometric.dataloader.DataLoader(
            dataset=[
                data.AtomicData.from_config(
                    config, z_table=self.z_table, cutoff=self.r_max
                )
            ],
            batch_size=1,
            shuffle=False,
            drop_last=False,
        )
        batch = next(iter(data_loader)).to(self.device)

        # predict + extract data
        out = self.model(batch)
        dipole = out["dipole"].detach().cpu().numpy()

        # store results
        self.results = {
            "dipole": dipole,
        }


class EnergyDipoleMACECalculator(Calculator):
    """MACE ASE Calculator for predicting energies, forces and dipoles"""

    implemented_properties = [
        "energy",
        "free_energy",
        "forces",
        "stress",
        "dipole",
    ]

    def __init__(
        self,
        model_path: str,
        device: str,
        energy_units_to_eV: float = 1.0,
        length_units_to_A: float = 1.0,
        default_dtype="float64",
        charges_key="Qs",
        **kwargs
    ):
        """
        :param charges_key: str, Array field of atoms object where atomic charges are stored
        """
        Calculator.__init__(self, **kwargs)
        self.results = {}

        self.model = torch.load(f=model_path, map_location=device)
        self.r_max = self.model.r_max
        self.device = torch_tools.init_device(device)
        self.energy_units_to_eV = energy_units_to_eV
        self.length_units_to_A = length_units_to_A
        self.z_table = utils.AtomicNumberTable(
            [int(z) for z in self.model.atomic_numbers]
        )
        self.charges_key = charges_key

        torch_tools.set_default_dtype(default_dtype)

    # pylint: disable=dangerous-default-value
    def calculate(self, atoms=None, properties=None, system_changes=all_changes):
        """
        Calculate properties.
        :param atoms: ase.Atoms object
        :param properties: [str], properties to be computed, used by ASE internally
        :param system_changes: [str], system changes since last calculation, used by ASE internally
        :return:
        """
        # call to base-class to set atoms attribute
        Calculator.calculate(self, atoms)

        # prepare data
        config = data.config_from_atoms(atoms, charges_key=self.charges_key)
        data_loader = torch_geometric.dataloader.DataLoader(
            dataset=[
                data.AtomicData.from_config(
                    config, z_table=self.z_table, cutoff=self.r_max
                )
            ],
            batch_size=1,
            shuffle=False,
            drop_last=False,
        )
        batch = next(iter(data_loader)).to(self.device)

        # predict + extract data
        out = self.model(batch, compute_stress=True)
        energy = out["energy"].detach().cpu().item()
        forces = out["forces"].detach().cpu().numpy()
        dipole = out["dipole"].detach().cpu().numpy()

        # store results
        E = energy * self.energy_units_to_eV
        self.results = {
            "energy": E,
            "free_energy": E,
            # force has units eng / len:
            "forces": forces * (self.energy_units_to_eV / self.length_units_to_A),
            # stress has units eng / len:
            "dipole": dipole,
        }

        # even though compute_stress is True, stress can be none if pbc is False
        # not sure if correct ASE thing is to have no dict key, or dict key with value None
        if out["stress"] is not None:
            stress = out["stress"].detach().cpu().numpy()
            self.results["stress"] = (
                stress * (self.energy_units_to_eV / self.length_units_to_A**3)
            )[0]<|MERGE_RESOLUTION|>--- conflicted
+++ resolved
@@ -30,18 +30,10 @@
         Calculator.__init__(self, **kwargs)
         self.results = {}
 
-<<<<<<< HEAD
-        self.model = torch.load(f=model_path, map_location=device)
-        self.r_max = float(self.model.r_max)
-        self.device = torch_tools.init_device(device)
-=======
         device = torch.device(device)
         self.model = torch.load(f=model_path, map_location=device).to(device=device)
+        self.r_max = float(self.model.r_max)
         torch.cuda.empty_cache()
-
-        self.r_max = self.model.r_max
-        #self.device = torch_tools.init_device(device)
->>>>>>> 949efcba
         self.energy_units_to_eV = energy_units_to_eV
         self.length_units_to_A = length_units_to_A
         self.z_table = utils.AtomicNumberTable(
