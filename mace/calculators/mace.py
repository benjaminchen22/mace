###########################################################################################
# The ASE Calculator for MACE (based on https://github.com/mir-group/nequip)
# Authors: Ilyes Batatia, David Kovacs
# This program is distributed under the MIT License (see MIT.md)
###########################################################################################


import torch
from ase.calculators.calculator import Calculator, all_changes
from ase.stress import full_3x3_to_voigt_6_stress

from mace import data
from mace.tools import torch_geometric, torch_tools, utils


class MACECalculator(Calculator):
    """MACE ASE Calculator"""

    implemented_properties = ["energy", "free_energy", "forces", "stress"]

    def __init__(
        self,
        model_path: str,
        device: str,
        energy_units_to_eV: float = 1.0,
        length_units_to_A: float = 1.0,
        default_dtype="float64",
        **kwargs
    ):
        Calculator.__init__(self, **kwargs)
        self.results = {}

<<<<<<< HEAD
        self.model = torch.load(f=model_path, map_location=device)
        self.r_max = float(self.model.r_max)
        self.device = torch_tools.init_device(device)
=======
        device = torch.device(device)
        self.model = torch.load(f=model_path, map_location=device).to(device=device)
        torch.cuda.empty_cache()

        self.r_max = self.model.r_max
        #self.device = torch_tools.init_device(device)
>>>>>>> 3a10f2c6
        self.energy_units_to_eV = energy_units_to_eV
        self.length_units_to_A = length_units_to_A
        self.z_table = utils.AtomicNumberTable(
            [int(z) for z in self.model.atomic_numbers]
        )

        torch_tools.set_default_dtype(default_dtype)

    # pylint: disable=dangerous-default-value
    def calculate(self, atoms=None, properties=None, system_changes=all_changes):
        """
        Calculate properties.
        :param atoms: ase.Atoms object
        :param properties: [str], properties to be computed, used by ASE internally
        :param system_changes: [str], system changes since last calculation, used by ASE internally
        :return:
        """
        # call to base-class to set atoms attribute
        Calculator.calculate(self, atoms)

        # prepare data
        config = data.config_from_atoms(atoms)
        data_loader = torch_geometric.dataloader.DataLoader(
            dataset=[
                data.AtomicData.from_config(
                    config, z_table=self.z_table, cutoff=self.r_max
                )
            ],
            batch_size=1,
            shuffle=False,
            drop_last=False,
        )
        batch = next(iter(data_loader)).to(self.device)

        # predict + extract data
        out = self.model(batch.to_dict(), compute_stress=True)
        energy = out["energy"].detach().cpu().item()
        forces = out["forces"].detach().cpu().numpy()

        # store results
        E = energy * self.energy_units_to_eV
        self.results = {
            "energy": E,
            "free_energy": E,
            # force has units eng / len:
            "forces": forces * (self.energy_units_to_eV / self.length_units_to_A),
        }

        # even though compute_stress is True, stress can be none if pbc is False
        # not sure if correct ASE thing is to have no dict key, or dict key with value None
        if out["stress"] is not None:
            stress = out["stress"].detach().cpu().numpy()
            # stress has units eng / len^3:
            self.results["stress"] = (
                stress * (self.energy_units_to_eV / self.length_units_to_A**3)
            )[0]
            self.results["stress"] = full_3x3_to_voigt_6_stress(self.results["stress"])


class DipoleMACECalculator(Calculator):
    """MACE ASE Calculator for predicting dipoles"""

    implemented_properties = [
        "dipole",
    ]

    def __init__(
        self,
        model_path: str,
        device: str,
        length_units_to_A: float = 1.0,
        default_dtype="float64",
        charges_key="Qs",
        **kwargs
    ):
        """
        :param charges_key: str, Array field of atoms object where atomic charges are stored
        """
        Calculator.__init__(self, **kwargs)
        self.results = {}

        self.model = torch.load(f=model_path, map_location=device)
        self.r_max = self.model.r_max
        self.device = torch_tools.init_device(device)
        self.length_units_to_A = length_units_to_A
        self.z_table = utils.AtomicNumberTable(
            [int(z) for z in self.model.atomic_numbers]
        )
        self.charges_key = charges_key

        torch_tools.set_default_dtype(default_dtype)

    # pylint: disable=dangerous-default-value
    def calculate(self, atoms=None, properties=None, system_changes=all_changes):
        """
        Calculate properties.
        :param atoms: ase.Atoms object
        :param properties: [str], properties to be computed, used by ASE internally
        :param system_changes: [str], system changes since last calculation, used by ASE internally
        :return:
        """
        # call to base-class to set atoms attribute
        Calculator.calculate(self, atoms)

        # prepare data
        config = data.config_from_atoms(atoms, charges_key=self.charges_key)
        data_loader = torch_geometric.dataloader.DataLoader(
            dataset=[
                data.AtomicData.from_config(
                    config, z_table=self.z_table, cutoff=self.r_max
                )
            ],
            batch_size=1,
            shuffle=False,
            drop_last=False,
        )
        batch = next(iter(data_loader)).to(self.device)

        # predict + extract data
        out = self.model(batch)
        dipole = out["dipole"].detach().cpu().numpy()

        # store results
        self.results = {
            "dipole": dipole,
        }


class EnergyDipoleMACECalculator(Calculator):
    """MACE ASE Calculator for predicting energies, forces and dipoles"""

    implemented_properties = [
        "energy",
        "free_energy",
        "forces",
        "stress",
        "dipole",
    ]

    def __init__(
        self,
        model_path: str,
        device: str,
        energy_units_to_eV: float = 1.0,
        length_units_to_A: float = 1.0,
        default_dtype="float64",
        charges_key="Qs",
        **kwargs
    ):
        """
        :param charges_key: str, Array field of atoms object where atomic charges are stored
        """
        Calculator.__init__(self, **kwargs)
        self.results = {}

        self.model = torch.load(f=model_path, map_location=device)
        self.r_max = self.model.r_max
        self.device = torch_tools.init_device(device)
        self.energy_units_to_eV = energy_units_to_eV
        self.length_units_to_A = length_units_to_A
        self.z_table = utils.AtomicNumberTable(
            [int(z) for z in self.model.atomic_numbers]
        )
        self.charges_key = charges_key

        torch_tools.set_default_dtype(default_dtype)

    # pylint: disable=dangerous-default-value
    def calculate(self, atoms=None, properties=None, system_changes=all_changes):
        """
        Calculate properties.
        :param atoms: ase.Atoms object
        :param properties: [str], properties to be computed, used by ASE internally
        :param system_changes: [str], system changes since last calculation, used by ASE internally
        :return:
        """
        # call to base-class to set atoms attribute
        Calculator.calculate(self, atoms)

        # prepare data
        config = data.config_from_atoms(atoms, charges_key=self.charges_key)
        data_loader = torch_geometric.dataloader.DataLoader(
            dataset=[
                data.AtomicData.from_config(
                    config, z_table=self.z_table, cutoff=self.r_max
                )
            ],
            batch_size=1,
            shuffle=False,
            drop_last=False,
        )
        batch = next(iter(data_loader)).to(self.device)

        # predict + extract data
        out = self.model(batch, compute_stress=True)
        energy = out["energy"].detach().cpu().item()
        forces = out["forces"].detach().cpu().numpy()
        dipole = out["dipole"].detach().cpu().numpy()

        # store results
        E = energy * self.energy_units_to_eV
        self.results = {
            "energy": E,
            "free_energy": E,
            # force has units eng / len:
            "forces": forces * (self.energy_units_to_eV / self.length_units_to_A),
            # stress has units eng / len:
            "dipole": dipole,
        }

        # even though compute_stress is True, stress can be none if pbc is False
        # not sure if correct ASE thing is to have no dict key, or dict key with value None
        if out["stress"] is not None:
            stress = out["stress"].detach().cpu().numpy()
            self.results["stress"] = (
                stress * (self.energy_units_to_eV / self.length_units_to_A**3)
            )[0]<|MERGE_RESOLUTION|>--- conflicted
+++ resolved
@@ -30,18 +30,12 @@
         Calculator.__init__(self, **kwargs)
         self.results = {}
 
-<<<<<<< HEAD
         self.model = torch.load(f=model_path, map_location=device)
         self.r_max = float(self.model.r_max)
         self.device = torch_tools.init_device(device)
-=======
-        device = torch.device(device)
-        self.model = torch.load(f=model_path, map_location=device).to(device=device)
-        torch.cuda.empty_cache()
-
-        self.r_max = self.model.r_max
-        #self.device = torch_tools.init_device(device)
->>>>>>> 3a10f2c6
+        #device = torch.device(device)
+        #self.model = torch.load(f=model_path, map_location=device).to(device=device)
+        #torch.cuda.empty_cache()
         self.energy_units_to_eV = energy_units_to_eV
         self.length_units_to_A = length_units_to_A
         self.z_table = utils.AtomicNumberTable(
